# Cells

The features we listed at the end of the last page (loading state, error messaging, blank slate text) are common in most web apps. We wanted to see if there was something we could do to make developers' lives easier when it comes to adding them to a typical component. We think we've come up with something to help. We call them _Cells_. Cells provide a simpler and more declarative approach to data fetching. ([Read the full documentation about Cells](../../cells.md).)

In addition to these states, cells are also responsible for their own data fetching. This means that rather than fetching data in some parent component and then passing props down to the child components that need them, a cell is completely self-contained and fetches and displays its own data! Let's add one to our blog to get a feel for how they work.

When you create a cell you export several specially named constants and then Redwood takes it from there. A typical cell may look something like:

```jsx
export const QUERY = gql`
  query {
    posts {
      id
      title
      body
      createdAt
    }
  }
`

export const Loading = () => <div>Loading...</div>

export const Empty = () => <div>No posts yet!</div>

export const Failure = ({ error }) => (
  <div>Error loading posts: {error.message}</div>
)

export const Success = ({ posts }) => {
  return posts.map((post) => (
    <article>
      <h2>{post.title}</h2>
      <div>{post.body}</div>
    </article>
  ))
}
```

When React renders this component, Redwood will perform the `QUERY` and display the `Loading` component until a response is received.

Once the query returns, it will display one of three states:
  - If there was an error, the `Failure` component
  - If the data return is empty (`null` or empty array), the `Empty` component
  - Otherwise, the `Success` component

There are also some lifecycle helpers like `beforeQuery` (for manipulating any props before being given to the `QUERY`) and `afterQuery` (for manipulating the data returned from GraphQL but before being sent to the `Success` component).

The minimum you need for a cell are the `QUERY` and `Success` exports. If you don't export an `Empty` component, empty results will be sent to your `Success` component. If you don't provide a `Failure` component, you'll get error output sent to the console.

A guideline for when to use cells is if your component needs some data from the database or other service that may be delayed in responding. Let Redwood worry about juggling what is displayed when and you can focus on the happy path of the final, rendered component populated with data.

### Our First Cell

Usually in a blog the homepage will display a list of recent posts. This list is a perfect candidate for our first cell.

<<<<<<< HEAD
:::info Wait, don't we already have a home page?
=======
:::info

**Wait, don't we already have a home page?**
>>>>>>> 9fed7a16

We do, but you will generally want to use a *cell* when you need data from the database. A best practice for Redwood is to create a Page for each unique URL your app has, but that you fetch and display data in Cells. So the existing HomePage will render this new cell as a child.

:::

As you'll see repeatedly going forward, Redwood has a generator for this feature! Let's call this the "Articles" cell, since "Posts" was already used by our scaffold generator, and although the names won't clash (the scaffold files were created in the `Post` directory), it will be easier to keep them straight in our heads if the names are fairly different from each other. We're going to be showing multiple things, so we'll use the plural version "Articles," rather than "Article":

```bash
yarn rw g cell Articles
```

This command will result in a new file at `/web/src/components/ArticlesCell/ArticlesCell.js` (and `test.js` `mock.js` and `stories.js` files—more on those in [chapter5](../chapter5/storybook.md) of the tutorial!). This file will contain some boilerplate to get you started:

```jsx title="web/src/components/ArticlesCell/ArticlesCell.js"
export const QUERY = gql`
  query ArticlesQuery {
    articles {
      id
    }
  }
`

export const Loading = () => <div>Loading...</div>

export const Empty = () => <div>Empty</div>

export const Failure = ({ error }) => (
  <div style={{ color: 'red' }}>Error: {error.message}</div>
)

export const Success = ({ articles }) => {
  return (
    <ul>
      {articles.map((item) => {
        return <li key={item.id}>{JSON.stringify(item)}</li>
      })}
    </ul>
  )
}
```

<<<<<<< HEAD
:::info Indicating Multiplicity to the Cell Generator
=======
:::info

**Indicating Multiplicity to the Cell Generator**
>>>>>>> 9fed7a16

When generating a cell you can use any case you'd like and Redwood will do the right thing when it comes to naming. These will all create the same filename (`web/src/components/BlogArticlesCell/BlogArticlesCell.js`):

```bash
yarn rw g cell blog_articles
yarn rw g cell blog-articles
yarn rw g cell blogArticles
yarn rw g cell BlogArticles
```

You will need _some_ kind of indication that you're using more than one word: either snake_case (`blog_articles`), kebab-case (`blog-articles`), camelCase (`blogArticles`) or PascalCase (`BlogArticles`).

Calling `yarn redwood g cell blogarticles` (without any indication that we're using two words) will generate a file at `web/src/components/BlogarticlesCell/BlogarticlesCell.js`.

:::

To get you off and running as quickly as possible the generator assumes you've got a root GraphQL query named the same thing as your cell and gives you the minimum query needed to get something out of the database. In this case the query is named `articles`:

```jsx title="web/src/components/ArticlesCell/ArticlesCell.js"
export const QUERY = gql`
  query ArticlesQuery {
    // highlight-next-line
    articles {
      id
    }
  }
`
```

However, this is not a valid query name for our existing Posts SDL (`api/src/graphql/posts.sdl.js`) and Service (`api/src/services/posts/posts.js`). (To see where these files come from, go back to the [Creating a Post Editor section](getting-dynamic.md#creating-a-post-editor) in the *Getting Dynamic* part.) Redwood names the query elements after the cell itself for convenience (more often than not you'll be creating a cell for a specific model), but in this case our cell name doesn't match our model name so we'll need to make some manual tweaks.

We'll have to rename them to `posts` in both the query name and in the prop name in `Success`:

```jsx title="web/src/components/ArticlesCell/ArticlesCell.js"
export const QUERY = gql`
  query ArticlesQuery {
    // highlight-next-line
    posts {
      id
    }
  }
`

export const Loading = () => <div>Loading...</div>

export const Empty = () => <div>Empty</div>

export const Failure = ({ error }) => (
  <div style={{ color: 'red' }}>Error: {error.message}</div>
)

// highlight-next-line
export const Success = ({ posts }) => {
  return (
    <ul>
      // highlight-next-line
      {posts.map((item) => {
        return <li key={item.id}>{JSON.stringify(item)}</li>
      })}
    </ul>
  )
}
```

Let's plug this cell into our `HomePage` and see what happens:

```jsx title="web/src/pages/HomePage/HomePage.js"
import { MetaTags } from '@redwoodjs/web'

// highlight-next-line
import ArticlesCell from 'src/components/ArticlesCell'

const HomePage = () => {
  return (
    <>
      <MetaTags title="Home" description="Home page" />
      // highlight-next-line
      <ArticlesCell />
    </>
  )
}

export default HomePage
```

The browser should actually show the `id` and a GraphQL-specific `__typename` properties for any posts in the database. If you just see "Empty" then return to the scaffold we created [last time](getting-dynamic.md#creating-a-post-editor) and add a couple. Neat!

<img src="https://user-images.githubusercontent.com/300/145910525-6a9814d1-0808-4f7e-aeab-303bd5dbac5e.png" alt="Showing articles in the database" />

:::info

**In the `Success` component, where did `posts` come from?**

In the `QUERY` statement, the query we're calling is `posts`. Whatever the name of this query is, that's the name of the prop that will be available in `Success` with your data.
```javascript
export const QUERY = gql`
  query ArticlesQuery {
    // highlight-next-line
    posts {
      id
    }
  }
`
```

You can also alias the name of the variable containing the result of the GraphQL query, and that will be the name of the prop:

```javascript
export const QUERY = gql`
  query ArticlesQuery {
    // highlight-next-line
    articles: posts {
      id
    }
  }
`
```

Now `articles` will be available in `Success` instead of `posts`:

```javascript
export const Success = ({ articles }) => { ... }
```

:::

In fact, let's use the aforementioned alias so that the name of our cell, and the data we're iterating over, is consistent:

```jsx title="web/src/components/ArticlesCell/ArticlesCell.js"
export const QUERY = gql`
  query ArticlesQuery {
    // highlight-next-line
    articles: posts {
      id
    }
  }
`

export const Loading = () => <div>Loading...</div>

export const Empty = () => <div>Empty</div>

export const Failure = ({ error }) => (
  <div style={{ color: 'red' }}>Error: {error.message}</div>
)

// highlight-next-line
export const Success = ({ articles }) => {
  return (
    <ul>
      // highlight-next-line
      {articles.map((item) => {
        return <li key={item.id}>{JSON.stringify(item)}</li>
      })}
    </ul>
  )
}
```

In addition to the `id` that was added to the `query` by the generator, let's get the `title`, `body`, and `createdAt` values as well:

```jsx title="web/src/components/ArticlesCell/ArticlesCell.js"
export const QUERY = gql`
  query ArticlesQuery {
    articles: posts {
      id
      // highlight-start
      title
      body
      createdAt
      // highlight-end
    }
  }
`
```

The page should now show a dump of all the data you created for any blog posts you scaffolded:

<img src="https://user-images.githubusercontent.com/300/145911009-b83fd07f-0412-489c-a088-4e89faceea1c.png" alt="Articles with all DB values" />

Now we're in the realm of good ol' React components, so just build out the `Success` component to display the blog post in a nicer format:

```jsx {3-13} title="web/src/components/ArticlesCell/ArticlesCell.js"
export const Success = ({ articles }) => {
  return (
    <>
      {articles.map((article) => (
        <article key={article.id}>
          <header>
            <h2>{article.title}</h2>
          </header>
          <p>{article.body}</p>
          <div>Posted at: {article.createdAt}</div>
        </article>
      ))}
    </>
  )
}
```

And just like that we have a blog! It may be the most basic blog that ever graced the internet, but it's something! You can create/edit/delete posts and the world can view them on the homepage. (Don't worry, we've got more features to add.)

![Nicely formatted blog articles](https://user-images.githubusercontent.com/300/145911342-b3a4bb44-e635-4bc5-8df7-a824661b2714.png)

### Summary

To recap, what did we actually do to get this far?

1. Generate the homepage
2. Generate the blog layout
3. Define the database schema
4. Run migrations to update the database and create a table
5. Scaffold a CRUD interface to the database table
6. Create a cell to load the data and take care of loading/empty/failure/success states
7. Add the cell to the page

The last few steps will become a standard lifecycle of new features as you build a Redwood app.

So far, other than a little HTML, we haven't had to do much by hand. And we especially didn't have to write a bunch of plumbing just to move data from one place to another. It makes web development a little more enjoyable, don't you think?

We're going to add some more features to our app, but first let's take a detour to learn about how Redwood accesses our database and what these SDL and services files are for.<|MERGE_RESOLUTION|>--- conflicted
+++ resolved
@@ -53,13 +53,7 @@
 
 Usually in a blog the homepage will display a list of recent posts. This list is a perfect candidate for our first cell.
 
-<<<<<<< HEAD
 :::info Wait, don't we already have a home page?
-=======
-:::info
-
-**Wait, don't we already have a home page?**
->>>>>>> 9fed7a16
 
 We do, but you will generally want to use a *cell* when you need data from the database. A best practice for Redwood is to create a Page for each unique URL your app has, but that you fetch and display data in Cells. So the existing HomePage will render this new cell as a child.
 
@@ -101,13 +95,7 @@
 }
 ```
 
-<<<<<<< HEAD
 :::info Indicating Multiplicity to the Cell Generator
-=======
-:::info
-
-**Indicating Multiplicity to the Cell Generator**
->>>>>>> 9fed7a16
 
 When generating a cell you can use any case you'd like and Redwood will do the right thing when it comes to naming. These will all create the same filename (`web/src/components/BlogArticlesCell/BlogArticlesCell.js`):
 
