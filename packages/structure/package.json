--- conflicted
+++ resolved
@@ -30,14 +30,9 @@
     ]
   },
   "dependencies": {
-<<<<<<< HEAD
     "@babel/runtime-corejs3": "7.16.7",
     "@prisma/sdk": "3.14.0",
-    "@redwoodjs/internal": "1.3.2",
-=======
-    "@prisma/sdk": "3.13.0",
     "@redwoodjs/internal": "1.3.3",
->>>>>>> 0c46f4d5
     "@types/line-column": "1.0.0",
     "camelcase": "6.3.0",
     "core-js": "3.22.5",
