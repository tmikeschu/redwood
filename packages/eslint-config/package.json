{
  "name": "@redwoodjs/eslint-config",
  "version": "3.6.1",
  "repository": {
    "type": "git",
    "url": "https://github.com/redwoodjs/redwood.git",
    "directory": "packages/eslint-config"
  },
  "license": "MIT",
  "main": "index.js",
  "scripts": {
    "build": "echo 'Nothing to build..'"
  },
  "dependencies": {
    "@babel/core": "7.20.5",
    "@babel/eslint-parser": "7.19.1",
    "@babel/eslint-plugin": "7.19.1",
<<<<<<< HEAD
    "@redwoodjs/internal": "3.6.0",
    "@typescript-eslint/eslint-plugin": "5.45.1",
    "@typescript-eslint/parser": "5.45.1",
    "eslint": "8.29.0",
=======
    "@redwoodjs/internal": "3.6.1",
    "@typescript-eslint/eslint-plugin": "5.42.1",
    "@typescript-eslint/parser": "5.42.1",
    "eslint": "8.27.0",
>>>>>>> 8baa92c2
    "eslint-config-prettier": "8.5.0",
    "eslint-import-resolver-babel-module": "5.3.1",
    "eslint-plugin-babel": "5.3.1",
    "eslint-plugin-import": "2.26.0",
    "eslint-plugin-jest-dom": "4.0.3",
    "eslint-plugin-jsx-a11y": "6.6.1",
    "eslint-plugin-prettier": "4.2.1",
    "eslint-plugin-react": "7.31.11",
    "eslint-plugin-react-hooks": "4.6.0",
    "prettier": "2.8.1"
  },
  "devDependencies": {
    "@babel/cli": "7.19.3",
    "jest": "29.3.1",
    "typescript": "4.7.4"
  },
  "gitHead": "3905ed045508b861b495f8d5630d76c7a157d8f1"
}<|MERGE_RESOLUTION|>--- conflicted
+++ resolved
@@ -15,17 +15,10 @@
     "@babel/core": "7.20.5",
     "@babel/eslint-parser": "7.19.1",
     "@babel/eslint-plugin": "7.19.1",
-<<<<<<< HEAD
-    "@redwoodjs/internal": "3.6.0",
+    "@redwoodjs/internal": "3.6.1",
     "@typescript-eslint/eslint-plugin": "5.45.1",
     "@typescript-eslint/parser": "5.45.1",
     "eslint": "8.29.0",
-=======
-    "@redwoodjs/internal": "3.6.1",
-    "@typescript-eslint/eslint-plugin": "5.42.1",
-    "@typescript-eslint/parser": "5.42.1",
-    "eslint": "8.27.0",
->>>>>>> 8baa92c2
     "eslint-config-prettier": "8.5.0",
     "eslint-import-resolver-babel-module": "5.3.1",
     "eslint-plugin-babel": "5.3.1",
