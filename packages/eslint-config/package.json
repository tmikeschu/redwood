{
  "name": "@redwoodjs/eslint-config",
<<<<<<< HEAD
  "version": "3.6.1",
=======
  "version": "3.7.0",
>>>>>>> ba2f3cc3
  "repository": {
    "type": "git",
    "url": "https://github.com/redwoodjs/redwood.git",
    "directory": "packages/eslint-config"
  },
  "license": "MIT",
  "main": "index.js",
  "scripts": {
    "build": "echo 'Nothing to build..'"
  },
  "dependencies": {
    "@babel/core": "7.20.5",
    "@babel/eslint-parser": "7.19.1",
    "@babel/eslint-plugin": "7.19.1",
<<<<<<< HEAD
    "@redwoodjs/internal": "3.6.1",
    "@typescript-eslint/eslint-plugin": "5.46.1",
    "@typescript-eslint/parser": "5.46.1",
=======
    "@redwoodjs/internal": "3.7.0",
    "@typescript-eslint/eslint-plugin": "5.45.1",
    "@typescript-eslint/parser": "5.45.1",
>>>>>>> ba2f3cc3
    "eslint": "8.29.0",
    "eslint-config-prettier": "8.5.0",
    "eslint-import-resolver-babel-module": "5.3.1",
    "eslint-plugin-babel": "5.3.1",
    "eslint-plugin-import": "2.26.0",
    "eslint-plugin-jest-dom": "4.0.3",
    "eslint-plugin-jsx-a11y": "6.6.1",
    "eslint-plugin-prettier": "4.2.1",
    "eslint-plugin-react": "7.31.11",
    "eslint-plugin-react-hooks": "4.6.0",
    "prettier": "2.8.1"
  },
  "devDependencies": {
    "@babel/cli": "7.19.3",
    "jest": "29.3.1",
    "typescript": "4.7.4"
  },
  "gitHead": "3905ed045508b861b495f8d5630d76c7a157d8f1"
}<|MERGE_RESOLUTION|>--- conflicted
+++ resolved
@@ -1,10 +1,6 @@
 {
   "name": "@redwoodjs/eslint-config",
-<<<<<<< HEAD
-  "version": "3.6.1",
-=======
   "version": "3.7.0",
->>>>>>> ba2f3cc3
   "repository": {
     "type": "git",
     "url": "https://github.com/redwoodjs/redwood.git",
@@ -19,15 +15,9 @@
     "@babel/core": "7.20.5",
     "@babel/eslint-parser": "7.19.1",
     "@babel/eslint-plugin": "7.19.1",
-<<<<<<< HEAD
-    "@redwoodjs/internal": "3.6.1",
+    "@redwoodjs/internal": "3.7.0",
     "@typescript-eslint/eslint-plugin": "5.46.1",
     "@typescript-eslint/parser": "5.46.1",
-=======
-    "@redwoodjs/internal": "3.7.0",
-    "@typescript-eslint/eslint-plugin": "5.45.1",
-    "@typescript-eslint/parser": "5.45.1",
->>>>>>> ba2f3cc3
     "eslint": "8.29.0",
     "eslint-config-prettier": "8.5.0",
     "eslint-import-resolver-babel-module": "5.3.1",
