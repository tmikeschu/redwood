{
  "name": "@redwoodjs/eslint-config",
  "version": "4.4.2",
  "repository": {
    "type": "git",
    "url": "https://github.com/redwoodjs/redwood.git",
    "directory": "packages/eslint-config"
  },
  "license": "MIT",
  "main": "index.js",
  "scripts": {
    "build": "echo 'Nothing to build..'"
  },
  "dependencies": {
    "@babel/core": "7.21.3",
    "@babel/eslint-parser": "7.21.3",
    "@babel/eslint-plugin": "7.19.1",
<<<<<<< HEAD
    "@redwoodjs/internal": "4.4.1",
    "@redwoodjs/project-config": "4.4.1",
=======
    "@redwoodjs/internal": "4.4.2",
>>>>>>> 4605de21
    "@typescript-eslint/eslint-plugin": "5.56.0",
    "@typescript-eslint/parser": "5.56.0",
    "eslint": "8.36.0",
    "eslint-config-prettier": "8.8.0",
    "eslint-import-resolver-babel-module": "5.3.2",
    "eslint-plugin-babel": "5.3.1",
    "eslint-plugin-import": "2.27.5",
    "eslint-plugin-jest-dom": "4.0.3",
    "eslint-plugin-jsx-a11y": "6.7.1",
    "eslint-plugin-prettier": "4.2.1",
    "eslint-plugin-react": "7.32.2",
    "eslint-plugin-react-hooks": "4.6.0",
    "prettier": "2.8.7"
  },
  "devDependencies": {
    "@babel/cli": "7.21.0",
    "jest": "29.4.2",
    "typescript": "4.9.5"
  },
  "gitHead": "3905ed045508b861b495f8d5630d76c7a157d8f1"
}<|MERGE_RESOLUTION|>--- conflicted
+++ resolved
@@ -15,12 +15,8 @@
     "@babel/core": "7.21.3",
     "@babel/eslint-parser": "7.21.3",
     "@babel/eslint-plugin": "7.19.1",
-<<<<<<< HEAD
-    "@redwoodjs/internal": "4.4.1",
-    "@redwoodjs/project-config": "4.4.1",
-=======
     "@redwoodjs/internal": "4.4.2",
->>>>>>> 4605de21
+    "@redwoodjs/project-config": "4.4.2",
     "@typescript-eslint/eslint-plugin": "5.56.0",
     "@typescript-eslint/parser": "5.56.0",
     "eslint": "8.36.0",
