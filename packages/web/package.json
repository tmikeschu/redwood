{
  "name": "@redwoodjs/web",
  "version": "6.1.0",
  "repository": {
    "type": "git",
    "url": "https://github.com/redwoodjs/redwood.git",
    "directory": "packages/web"
  },
  "license": "MIT",
  "main": "./dist/index.js",
  "types": "dist/index.d.ts",
  "bin": {
    "cross-env": "./dist/bins/cross-env.js",
    "msw": "./dist/bins/msw.js",
    "redwood": "./dist/bins/redwood.js",
    "rw": "./dist/bins/redwood.js",
    "rwfw": "./dist/bins/rwfw.js",
    "storybook": "./dist/bins/storybook.js",
    "tsc": "./dist/bins/tsc.js",
    "webpack": "./dist/bins/webpack.js"
  },
  "files": [
    "dist",
    "apollo",
    "toast",
    "src/entry"
  ],
  "scripts": {
    "build": "yarn build:js && yarn build:types",
    "build:js": "babel src -d dist --extensions \".js,.jsx,.ts,.tsx\"",
    "build:types": "tsc --build --verbose",
    "build:watch": "nodemon --watch src --ext \"js,jsx,ts,tsx\" --ignore dist --exec \"yarn build\"",
    "prepublishOnly": "NODE_ENV=production yarn build",
    "test": "jest src",
    "test:watch": "yarn test --watch"
  },
  "dependencies": {
    "@apollo/client": "3.7.17",
    "@babel/runtime-corejs3": "7.22.10",
<<<<<<< HEAD
    "@redwoodjs/auth": "6.0.6",
=======
    "@redwoodjs/auth": "6.1.0",
>>>>>>> ed7e295b
    "core-js": "3.32.0",
    "graphql": "16.7.1",
    "graphql-tag": "2.12.6",
    "react-helmet-async": "1.3.0",
    "react-hot-toast": "2.4.1",
    "stacktracey": "2.1.8",
    "ts-toolbelt": "9.6.0"
  },
  "devDependencies": {
    "@babel/cli": "7.22.10",
    "@babel/core": "7.22.10",
    "@testing-library/jest-dom": "5.16.5",
    "@testing-library/react": "14.0.0",
    "@types/prop-types": "15.7.5",
    "@types/react": "18.2.14",
    "@types/react-dom": "18.2.6",
    "@types/testing-library__jest-dom": "5.14.8",
    "jest": "29.6.2",
    "jest-runner-tsd": "5.0.0",
    "nodemon": "2.0.22",
    "prop-types": "15.8.1",
    "react": "18.2.0",
    "react-dom": "18.2.0",
    "typescript": "5.1.6"
  },
  "peerDependencies": {
    "prop-types": "15.8.1",
    "react": "18.2.0",
    "react-dom": "18.2.0"
  },
  "gitHead": "3905ed045508b861b495f8d5630d76c7a157d8f1"
}<|MERGE_RESOLUTION|>--- conflicted
+++ resolved
@@ -37,11 +37,7 @@
   "dependencies": {
     "@apollo/client": "3.7.17",
     "@babel/runtime-corejs3": "7.22.10",
-<<<<<<< HEAD
-    "@redwoodjs/auth": "6.0.6",
-=======
     "@redwoodjs/auth": "6.1.0",
->>>>>>> ed7e295b
     "core-js": "3.32.0",
     "graphql": "16.7.1",
     "graphql-tag": "2.12.6",
