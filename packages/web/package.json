--- conflicted
+++ resolved
@@ -11,13 +11,8 @@
   "types": "dist/index.d.ts",
   "license": "MIT",
   "dependencies": {
-<<<<<<< HEAD
     "@apollo/client": "3.5.6",
-    "@redwoodjs/auth": "0.39.3",
-=======
-    "@apollo/client": "3.5.4",
     "@redwoodjs/auth": "0.39.4",
->>>>>>> 0ad9f862
     "core-js": "3.19.1",
     "graphql": "16.1.0",
     "proptypes": "1.1.0",
