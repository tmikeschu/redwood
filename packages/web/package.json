--- conflicted
+++ resolved
@@ -35,15 +35,9 @@
     "test:watch": "yarn test --watch"
   },
   "dependencies": {
-<<<<<<< HEAD
     "@apollo/client": "3.8.3",
     "@babel/runtime-corejs3": "7.22.15",
-    "@redwoodjs/auth": "6.2.0",
-=======
-    "@apollo/client": "3.7.17",
-    "@babel/runtime-corejs3": "7.22.15",
     "@redwoodjs/auth": "6.2.1",
->>>>>>> 5ee3c56c
     "core-js": "3.32.2",
     "graphql": "16.8.0",
     "graphql-tag": "2.12.6",
