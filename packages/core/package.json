{
  "name": "@redwoodjs/core",
  "version": "1.4.3",
  "description": "Foundational packages and config required to build RedwoodJS.",
  "repository": {
    "type": "git",
    "url": "https://github.com/redwoodjs/redwood.git",
    "directory": "packages/core"
  },
  "license": "MIT",
  "bin": {
    "cross-env": "./dist/bins/cross-env.js",
    "eslint": "./dist/bins/eslint.js",
    "jest": "./dist/bins/jest.js",
    "nodemon": "./dist/bins/nodemon.js",
    "redwood": "./dist/bins/redwood.js",
    "rimraf": "./dist/bins/rimraf.js",
    "rw": "./dist/bins/redwood.js",
    "rw-api-server-watch": "./dist/bins/rw-api-server-watch.js",
    "rw-gen": "./dist/bins/rw-gen.js",
    "rw-gen-watch": "./dist/bins/rw-gen-watch.js",
    "rw-log-formatter": "./dist/bins/rw-log-formatter.js",
    "rwfw": "./dist/bins/rwfw.js"
  },
  "files": [
    "config",
    "dist"
  ],
  "scripts": {
    "build": "yarn build:js",
    "build:js": "babel src -d dist --extensions \".js,.ts,.tsx\"",
    "prepublishOnly": "NODE_ENV=production yarn build",
    "test": "jest",
    "test:watch": "yarn test --watch"
  },
  "dependencies": {
    "@babel/cli": "7.16.7",
    "@babel/core": "7.16.7",
    "@babel/eslint-plugin": "7.16.5",
    "@babel/node": "7.16.7",
    "@babel/plugin-proposal-class-properties": "7.16.7",
    "@babel/plugin-proposal-decorators": "7.16.7",
    "@babel/plugin-proposal-private-methods": "7.16.7",
    "@babel/plugin-proposal-private-property-in-object": "7.16.7",
    "@babel/plugin-transform-runtime": "7.16.7",
    "@babel/preset-env": "7.16.7",
    "@babel/preset-react": "7.16.7",
    "@babel/preset-typescript": "7.16.7",
    "@babel/runtime-corejs3": "7.16.7",
<<<<<<< HEAD
    "@pmmmwh/react-refresh-webpack-plugin": "0.5.6",
    "@redwoodjs/cli": "1.4.2",
    "@redwoodjs/eslint-config": "1.4.2",
    "@redwoodjs/internal": "1.4.2",
    "@redwoodjs/testing": "1.4.2",
=======
    "@pmmmwh/react-refresh-webpack-plugin": "0.5.5",
    "@redwoodjs/cli": "1.4.3",
    "@redwoodjs/eslint-config": "1.4.3",
    "@redwoodjs/internal": "1.4.3",
    "@redwoodjs/testing": "1.4.3",
>>>>>>> b9180247
    "babel-loader": "8.2.3",
    "babel-plugin-auto-import": "1.1.0",
    "babel-plugin-graphql-tag": "3.3.0",
    "babel-plugin-inline-react-svg": "2.0.1",
    "babel-plugin-module-resolver": "4.1.0",
    "babel-timing": "0.9.1",
    "copy-webpack-plugin": "11.0.0",
    "core-js": "3.22.5",
    "css-loader": "6.7.1",
    "css-minimizer-webpack-plugin": "4.0.0",
    "dotenv-webpack": "7.1.0",
    "esbuild": "0.14.39",
    "esbuild-loader": "2.19.0",
    "fast-glob": "3.2.11",
    "file-loader": "6.2.0",
    "graphql": "16.5.0",
    "graphql-tag": "2.12.6",
    "html-webpack-plugin": "5.5.0",
    "lodash.escaperegexp": "4.1.2",
    "mini-css-extract-plugin": "2.6.0",
    "nodemon": "2.0.16",
    "null-loader": "4.0.1",
    "react-refresh": "0.13.0",
    "rimraf": "3.0.2",
    "style-loader": "3.3.1",
    "svg-react-loader": "0.4.6",
    "typescript": "4.6.4",
    "url-loader": "4.1.1",
    "webpack": "5.72.1",
    "webpack-bundle-analyzer": "4.5.0",
    "webpack-cli": "4.9.2",
    "webpack-dev-server": "4.9.0",
    "webpack-manifest-plugin": "5.0.0",
    "webpack-merge": "5.8.0",
    "webpack-retry-chunk-load-plugin": "3.1.1"
  },
  "devDependencies": {
    "@types/rimraf": "3.0.2",
    "jest": "27.5.1"
  },
  "gitHead": "3905ed045508b861b495f8d5630d76c7a157d8f1"
}<|MERGE_RESOLUTION|>--- conflicted
+++ resolved
@@ -47,19 +47,11 @@
     "@babel/preset-react": "7.16.7",
     "@babel/preset-typescript": "7.16.7",
     "@babel/runtime-corejs3": "7.16.7",
-<<<<<<< HEAD
     "@pmmmwh/react-refresh-webpack-plugin": "0.5.6",
-    "@redwoodjs/cli": "1.4.2",
-    "@redwoodjs/eslint-config": "1.4.2",
-    "@redwoodjs/internal": "1.4.2",
-    "@redwoodjs/testing": "1.4.2",
-=======
-    "@pmmmwh/react-refresh-webpack-plugin": "0.5.5",
     "@redwoodjs/cli": "1.4.3",
     "@redwoodjs/eslint-config": "1.4.3",
     "@redwoodjs/internal": "1.4.3",
     "@redwoodjs/testing": "1.4.3",
->>>>>>> b9180247
     "babel-loader": "8.2.3",
     "babel-plugin-auto-import": "1.1.0",
     "babel-plugin-graphql-tag": "3.3.0",
