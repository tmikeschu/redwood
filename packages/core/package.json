--- conflicted
+++ resolved
@@ -1,10 +1,6 @@
 {
   "name": "@redwoodjs/core",
-<<<<<<< HEAD
-  "version": "3.7.1",
-=======
   "version": "3.8.0",
->>>>>>> 919fdadf
   "description": "Foundational packages and config required to build RedwoodJS.",
   "repository": {
     "type": "git",
@@ -52,17 +48,10 @@
     "@babel/preset-typescript": "7.18.6",
     "@babel/runtime-corejs3": "7.20.6",
     "@pmmmwh/react-refresh-webpack-plugin": "0.5.10",
-<<<<<<< HEAD
-    "@redwoodjs/cli": "3.7.1",
-    "@redwoodjs/eslint-config": "3.7.1",
-    "@redwoodjs/internal": "3.7.1",
-    "@redwoodjs/testing": "3.7.1",
-=======
     "@redwoodjs/cli": "3.8.0",
     "@redwoodjs/eslint-config": "3.8.0",
     "@redwoodjs/internal": "3.8.0",
     "@redwoodjs/testing": "3.8.0",
->>>>>>> 919fdadf
     "babel-loader": "9.1.0",
     "babel-plugin-auto-import": "1.1.0",
     "babel-plugin-graphql-tag": "3.3.0",
