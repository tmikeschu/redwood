{
  "name": "@redwoodjs/core",
  "description": "Foundational packages and config required to build RedwoodJS.",
  "version": "0.37.3",
  "license": "MIT",
  "files": [
    "config",
    "dist"
  ],
  "main": "dist/index.js",
  "types": "dist/index.d.ts",
  "dependencies": {
    "@babel/cli": "7.15.4",
    "@babel/core": "7.15.5",
    "@babel/node": "7.15.4",
    "@babel/plugin-proposal-class-properties": "7.14.5",
    "@babel/plugin-proposal-decorators": "7.15.4",
    "@babel/plugin-proposal-private-methods": "7.14.5",
    "@babel/plugin-proposal-private-property-in-object": "7.15.4",
    "@babel/plugin-transform-runtime": "7.15.0",
    "@babel/preset-env": "7.15.6",
    "@babel/preset-react": "7.14.5",
    "@babel/preset-typescript": "7.15.0",
    "@babel/runtime-corejs3": "7.15.4",
    "@pmmmwh/react-refresh-webpack-plugin": "0.5.0-rc.6",
<<<<<<< HEAD
    "@redwoodjs/cli": "0.37.2",
    "@redwoodjs/eslint-config": "0.37.2",
    "@redwoodjs/internal": "0.37.2",
    "@redwoodjs/testing": "0.37.2",
=======
    "@redwoodjs/cli": "0.37.3",
    "@redwoodjs/eslint-config": "0.37.3",
    "@redwoodjs/internal": "0.37.3",
    "@redwoodjs/testing": "0.37.3",
>>>>>>> af8f1e83
    "@webpack-cli/serve": "1.5.2",
    "babel-loader": "8.2.2",
    "babel-plugin-auto-import": "1.1.0",
    "babel-plugin-graphql-tag": "3.3.0",
    "babel-plugin-inline-react-svg": "2.0.1",
    "babel-plugin-module-resolver": "4.1.0",
    "babel-timing": "0.9.1",
    "copy-webpack-plugin": "9.0.1",
    "core-js": "3.17.3",
    "css-loader": "6.2.0",
    "css-minimizer-webpack-plugin": "3.0.2",
    "dotenv-webpack": "7.0.3",
    "esbuild": "0.12.28",
    "esbuild-loader": "2.15.1",
    "fast-glob": "3.2.7",
    "file-loader": "6.2.0",
    "graphql": "15.5.3",
    "graphql-tag": "2.12.5",
    "html-webpack-plugin": "5.3.2",
    "lodash.escaperegexp": "4.1.2",
    "mini-css-extract-plugin": "2.3.0",
    "nodemon": "2.0.12",
    "null-loader": "4.0.1",
    "react-refresh": "0.10.0",
    "style-loader": "3.2.1",
    "svg-react-loader": "0.4.6",
    "typescript": "4.4.3",
    "url-loader": "4.1.1",
    "webpack": "5.57.1",
    "webpack-bundle-analyzer": "4.4.2",
    "webpack-cli": "4.9.0",
    "webpack-dev-server": "4.3.1",
    "webpack-manifest-plugin": "4.0.2",
    "webpack-merge": "5.8.0",
    "webpack-retry-chunk-load-plugin": "2.2.0"
  },
  "devDependencies": {
    "@types/babel-core": "6.25.7",
    "@types/babel-plugin-tester": "9.0.4",
    "babel-plugin-tester": "10.1.0",
    "jest": "27.2.0"
  },
  "gitHead": "8be6a35c2dfd5aaeb12d55be4f0c77eefceb7762",
  "scripts": {
    "build": "yarn build:js && yarn build:types",
    "prepublishOnly": "yarn build",
    "build:js": "babel src -d dist --extensions \".js,.ts,.tsx\"",
    "build:types": "tsc --build --verbose",
    "build:watch": "nodemon --watch src --ext \"js,ts,tsx,template\" --ignore dist --exec \"yarn build\"",
    "test": "jest",
    "test:watch": "yarn test --watch"
  },
  "resolutions": {
    "@webpack-cli/serve": "1.5.2"
  }
}<|MERGE_RESOLUTION|>--- conflicted
+++ resolved
@@ -23,17 +23,10 @@
     "@babel/preset-typescript": "7.15.0",
     "@babel/runtime-corejs3": "7.15.4",
     "@pmmmwh/react-refresh-webpack-plugin": "0.5.0-rc.6",
-<<<<<<< HEAD
-    "@redwoodjs/cli": "0.37.2",
-    "@redwoodjs/eslint-config": "0.37.2",
-    "@redwoodjs/internal": "0.37.2",
-    "@redwoodjs/testing": "0.37.2",
-=======
     "@redwoodjs/cli": "0.37.3",
     "@redwoodjs/eslint-config": "0.37.3",
     "@redwoodjs/internal": "0.37.3",
     "@redwoodjs/testing": "0.37.3",
->>>>>>> af8f1e83
     "@webpack-cli/serve": "1.5.2",
     "babel-loader": "8.2.2",
     "babel-plugin-auto-import": "1.1.0",
