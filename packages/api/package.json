--- conflicted
+++ resolved
@@ -1,10 +1,6 @@
 {
   "name": "@redwoodjs/api",
-<<<<<<< HEAD
-  "version": "3.6.1",
-=======
   "version": "3.7.0",
->>>>>>> ba2f3cc3
   "repository": {
     "type": "git",
     "url": "https://github.com/redwoodjs/redwood.git",
@@ -54,15 +50,9 @@
     "@babel/cli": "7.19.3",
     "@babel/core": "7.20.5",
     "@clerk/clerk-sdk-node": "3.9.2",
-<<<<<<< HEAD
-    "@redwoodjs/auth": "3.6.1",
+    "@redwoodjs/auth": "3.7.0",
     "@simplewebauthn/server": "6.2.2",
     "@types/aws-lambda": "8.10.109",
-=======
-    "@redwoodjs/auth": "3.7.0",
-    "@simplewebauthn/server": "6.2.1",
-    "@types/aws-lambda": "8.10.107",
->>>>>>> ba2f3cc3
     "@types/crypto-js": "4.1.1",
     "@types/jsonwebtoken": "8.5.9",
     "@types/md5": "2.3.2",
