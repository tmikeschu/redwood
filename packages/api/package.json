{
  "name": "@redwoodjs/api",
  "version": "1.0.0",
  "repository": {
    "type": "git",
    "url": "https://github.com/redwoodjs/redwood.git",
    "directory": "packages/api"
  },
  "license": "MIT",
  "main": "./dist/index.js",
  "types": "./dist/index.d.ts",
  "bin": {
    "redwood": "./dist/bins/redwood.js",
    "rw": "./dist/bins/redwood.js",
    "rwfw": "./dist/bins/rwfw.js",
    "tsc": "./dist/bins/tsc.js"
  },
  "files": [
    "dist",
    "logger",
    "webhooks"
  ],
  "scripts": {
    "build": "yarn build:js && yarn build:types",
    "build:js": "babel src -d dist --extensions \".js,.ts,.tsx\"",
    "build:types": "tsc --build --verbose",
    "build:watch": "nodemon --watch src --ext \"js,ts,tsx\" --ignore dist --exec \"yarn build\"",
    "prepublishOnly": "NODE_ENV=production yarn build",
    "test": "jest src",
    "test:watch": "yarn test --watch"
  },
  "dependencies": {
    "@babel/runtime-corejs3": "7.16.7",
    "@prisma/client": "3.11.1",
<<<<<<< HEAD
    "cross-undici-fetch": "0.1.28",
=======
    "cross-undici-fetch": "0.1.27",
>>>>>>> f988e950
    "crypto-js": "4.1.1",
    "humanize-string": "2.1.0",
    "jsonwebtoken": "8.5.1",
    "jwks-rsa": "2.0.5",
    "md5": "2.3.0",
    "pascalcase": "1.0.0",
    "pino": "7.9.2",
    "title-case": "3.0.3",
    "uuid": "8.3.2"
  },
  "devDependencies": {
    "@babel/cli": "7.16.7",
    "@babel/core": "7.16.7",
    "@redwoodjs/auth": "1.0.0",
    "@types/crypto-js": "4.1.1",
    "@types/jsonwebtoken": "8.5.8",
    "@types/md5": "2.3.2",
    "@types/split2": "3.2.1",
    "aws-lambda": "1.0.7",
    "jest": "27.5.1",
    "split2": "4.1.0",
    "typescript": "4.6.3"
  },
  "peerDependencies": {
    "@clerk/clerk-sdk-node": "2.10.0",
    "@magic-sdk/admin": "1.3.4",
    "firebase-admin": "10.0.2"
  },
  "peerDependenciesMeta": {
    "@clerk/clerk-sdk-node": {
      "optional": true
    },
    "@magic-sdk/admin": {
      "optional": true
    },
    "firebase-admin": {
      "optional": true
    }
  },
  "gitHead": "3905ed045508b861b495f8d5630d76c7a157d8f1"
}<|MERGE_RESOLUTION|>--- conflicted
+++ resolved
@@ -32,11 +32,7 @@
   "dependencies": {
     "@babel/runtime-corejs3": "7.16.7",
     "@prisma/client": "3.11.1",
-<<<<<<< HEAD
     "cross-undici-fetch": "0.1.28",
-=======
-    "cross-undici-fetch": "0.1.27",
->>>>>>> f988e950
     "crypto-js": "4.1.1",
     "humanize-string": "2.1.0",
     "jsonwebtoken": "8.5.1",
