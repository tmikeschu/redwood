--- conflicted
+++ resolved
@@ -57,13 +57,8 @@
     "typescript": "4.6.3"
   },
   "peerDependencies": {
-<<<<<<< HEAD
     "@clerk/clerk-sdk-node": "3.3.6",
     "@magic-sdk/admin": "1.4.1",
-=======
-    "@clerk/clerk-sdk-node": "3.3.4",
-    "@magic-sdk/admin": "1.4.0",
->>>>>>> eb4ce0bb
     "firebase-admin": "10.0.2"
   },
   "peerDependenciesMeta": {
