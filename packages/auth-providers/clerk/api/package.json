{
  "name": "@redwoodjs/auth-clerk-api",
  "version": "5.3.0",
  "repository": {
    "type": "git",
    "url": "https://github.com/redwoodjs/redwood.git",
    "directory": "packages/auth-providers/clerk/api"
  },
  "license": "MIT",
  "main": "./dist/index.js",
  "types": "./dist/index.d.ts",
  "files": [
    "dist"
  ],
  "scripts": {
    "build": "yarn build:js && yarn build:types",
    "build:js": "babel src -d dist --extensions \".js,.ts,.tsx\" --copy-files --no-copy-ignored",
    "build:types": "tsc --build --verbose",
    "build:watch": "nodemon --watch src --ext \"js,ts,tsx,template\" --ignore dist --exec \"yarn build\"",
    "prepublishOnly": "NODE_ENV=production yarn build",
    "test": "jest src",
    "test:watch": "yarn test --watch"
  },
  "dependencies": {
    "@babel/runtime-corejs3": "7.22.3",
    "@clerk/clerk-sdk-node": "4.10.3",
    "core-js": "3.30.2"
  },
  "devDependencies": {
    "@babel/cli": "7.21.5",
    "@babel/core": "7.22.1",
<<<<<<< HEAD
    "@redwoodjs/api": "5.2.4",
    "@types/aws-lambda": "8.10.117",
=======
    "@redwoodjs/api": "5.3.0",
    "@types/aws-lambda": "8.10.115",
>>>>>>> 5d0318ac
    "jest": "29.5.0",
    "typescript": "5.1.3"
  },
  "gitHead": "3905ed045508b861b495f8d5630d76c7a157d8f1"
}<|MERGE_RESOLUTION|>--- conflicted
+++ resolved
@@ -29,13 +29,8 @@
   "devDependencies": {
     "@babel/cli": "7.21.5",
     "@babel/core": "7.22.1",
-<<<<<<< HEAD
-    "@redwoodjs/api": "5.2.4",
+    "@redwoodjs/api": "5.3.0",
     "@types/aws-lambda": "8.10.117",
-=======
-    "@redwoodjs/api": "5.3.0",
-    "@types/aws-lambda": "8.10.115",
->>>>>>> 5d0318ac
     "jest": "29.5.0",
     "typescript": "5.1.3"
   },
