{
  "name": "@redwoodjs/auth-dbauth-web",
  "version": "6.1.1",
  "repository": {
    "type": "git",
    "url": "https://github.com/redwoodjs/redwood.git",
    "directory": "packages/auth-providers/dbAuth/web"
  },
  "license": "MIT",
  "main": "./dist/index.js",
  "types": "./dist/index.d.ts",
  "files": [
    "dist",
    "webAuthn"
  ],
  "scripts": {
    "build": "yarn build:js && yarn build:types",
    "build:js": "babel src -d dist --extensions \".js,.jsx,.ts,.tsx\" --copy-files --no-copy-ignored",
    "build:types": "tsc --build --verbose",
    "build:watch": "nodemon --watch src --ext \"js,jsx,ts,tsx,template\" --ignore dist --exec \"yarn build\"",
    "prepublishOnly": "NODE_ENV=production yarn build",
    "test": "jest src",
    "test:watch": "yarn test --watch"
  },
  "dependencies": {
<<<<<<< HEAD
    "@babel/runtime-corejs3": "7.22.11",
    "@redwoodjs/auth": "6.1.0",
=======
    "@babel/runtime-corejs3": "7.22.10",
    "@redwoodjs/auth": "6.1.1",
>>>>>>> 4b76a29a
    "@simplewebauthn/browser": "7.2.0",
    "core-js": "3.32.0"
  },
  "devDependencies": {
    "@babel/cli": "7.22.10",
    "@babel/core": "7.22.11",
    "@simplewebauthn/typescript-types": "7.0.0",
    "@types/react": "18.2.14",
    "jest": "29.6.4",
    "react": "18.2.0",
    "typescript": "5.1.6"
  },
  "gitHead": "3905ed045508b861b495f8d5630d76c7a157d8f1"
}<|MERGE_RESOLUTION|>--- conflicted
+++ resolved
@@ -23,13 +23,8 @@
     "test:watch": "yarn test --watch"
   },
   "dependencies": {
-<<<<<<< HEAD
     "@babel/runtime-corejs3": "7.22.11",
-    "@redwoodjs/auth": "6.1.0",
-=======
-    "@babel/runtime-corejs3": "7.22.10",
     "@redwoodjs/auth": "6.1.1",
->>>>>>> 4b76a29a
     "@simplewebauthn/browser": "7.2.0",
     "core-js": "3.32.0"
   },
