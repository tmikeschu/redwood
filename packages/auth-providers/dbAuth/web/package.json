--- conflicted
+++ resolved
@@ -24,11 +24,7 @@
   },
   "dependencies": {
     "@babel/runtime-corejs3": "7.22.10",
-<<<<<<< HEAD
-    "@redwoodjs/auth": "6.0.6",
-=======
     "@redwoodjs/auth": "6.1.0",
->>>>>>> ed7e295b
     "@simplewebauthn/browser": "7.2.0",
     "core-js": "3.32.0"
   },
