--- conflicted
+++ resolved
@@ -23,11 +23,7 @@
   },
   "dependencies": {
     "@babel/runtime-corejs3": "7.22.15",
-<<<<<<< HEAD
-    "@redwoodjs/cli-helpers": "6.2.0",
-=======
     "@redwoodjs/cli-helpers": "6.2.1",
->>>>>>> 5ee3c56c
     "@simplewebauthn/browser": "7.2.0",
     "core-js": "3.32.2",
     "prompts": "2.4.2",
