--- conflicted
+++ resolved
@@ -31,13 +31,8 @@
   },
   "devDependencies": {
     "@babel/cli": "7.21.5",
-<<<<<<< HEAD
     "@babel/core": "7.22.1",
-    "@redwoodjs/api": "5.2.3",
-=======
-    "@babel/core": "7.21.8",
     "@redwoodjs/api": "5.2.4",
->>>>>>> 2ecc4e49
     "@simplewebauthn/server": "7.2.0",
     "@types/crypto-js": "4.1.1",
     "@types/md5": "2.3.2",
