--- conflicted
+++ resolved
@@ -23,11 +23,7 @@
   },
   "dependencies": {
     "@babel/runtime-corejs3": "7.20.13",
-<<<<<<< HEAD
-    "@redwoodjs/cli-helpers": "3.2.0",
-=======
     "@redwoodjs/cli-helpers": "4.0.0",
->>>>>>> e519e7e0
     "core-js": "3.27.2"
   },
   "devDependencies": {
