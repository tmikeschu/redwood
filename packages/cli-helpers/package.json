{
  "name": "@redwoodjs/cli-helpers",
  "version": "4.4.2",
  "repository": {
    "type": "git",
    "url": "https://github.com/redwoodjs/redwood.git",
    "directory": "packages/cli-helpers"
  },
  "license": "MIT",
  "main": "./dist/index.js",
  "types": "./dist/index.d.ts",
  "files": [
    "dist"
  ],
  "scripts": {
    "build": "yarn build:js && yarn build:types",
    "build:js": "babel src -d dist --extensions \".js,.ts,.tsx\"",
    "build:types": "tsc --build --verbose",
    "build:watch": "nodemon --watch src --ext \"js,ts,tsx\" --ignore dist --exec \"yarn build\"",
    "prepublishOnly": "NODE_ENV=production yarn build",
    "test": "jest src",
    "test:watch": "yarn test --watch"
  },
  "dependencies": {
    "@babel/core": "7.21.3",
    "@babel/runtime-corejs3": "7.21.0",
<<<<<<< HEAD
    "@redwoodjs/project-config": "4.4.1",
    "@redwoodjs/telemetry": "4.4.1",
=======
    "@redwoodjs/internal": "4.4.2",
    "@redwoodjs/telemetry": "4.4.2",
>>>>>>> 4605de21
    "chalk": "4.1.2",
    "core-js": "3.29.1",
    "execa": "5.1.1",
    "listr2": "5.0.8",
    "lodash.memoize": "4.1.2",
    "pascalcase": "1.0.0",
    "prettier": "2.8.7",
    "prompts": "2.4.2",
    "terminal-link": "2.1.1"
  },
  "devDependencies": {
    "@babel/cli": "7.21.0",
    "@types/lodash.memoize": "4.1.7",
    "@types/pascalcase": "1.0.1",
    "@types/yargs": "17.0.23",
    "jest": "29.4.2",
    "typescript": "4.9.5"
  },
  "gitHead": "3905ed045508b861b495f8d5630d76c7a157d8f1"
}<|MERGE_RESOLUTION|>--- conflicted
+++ resolved
@@ -24,13 +24,8 @@
   "dependencies": {
     "@babel/core": "7.21.3",
     "@babel/runtime-corejs3": "7.21.0",
-<<<<<<< HEAD
-    "@redwoodjs/project-config": "4.4.1",
-    "@redwoodjs/telemetry": "4.4.1",
-=======
-    "@redwoodjs/internal": "4.4.2",
+    "@redwoodjs/project-config": "4.4.2",
     "@redwoodjs/telemetry": "4.4.2",
->>>>>>> 4605de21
     "chalk": "4.1.2",
     "core-js": "3.29.1",
     "execa": "5.1.1",
