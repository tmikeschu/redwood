--- conflicted
+++ resolved
@@ -1,10 +1,6 @@
 {
   "name": "@redwoodjs/graphql-server",
-<<<<<<< HEAD
-  "version": "2.1.1",
-=======
   "version": "2.2.0",
->>>>>>> 40010637
   "repository": {
     "type": "git",
     "url": "https://github.com/redwoodjs/redwood.git",
@@ -37,13 +33,8 @@
     "@graphql-tools/utils": "8.8.0",
     "@graphql-yoga/common": "2.7.0",
     "@prisma/client": "3.15.2",
-<<<<<<< HEAD
-    "@redwoodjs/api": "2.1.1",
+    "@redwoodjs/api": "2.2.0",
     "core-js": "3.24.0",
-=======
-    "@redwoodjs/api": "2.2.0",
-    "core-js": "3.23.5",
->>>>>>> 40010637
     "cross-undici-fetch": "0.4.14",
     "graphql": "16.5.0",
     "graphql-scalars": "1.17.0",
@@ -57,11 +48,7 @@
     "@babel/core": "7.16.7",
     "@envelop/testing": "4.4.0",
     "@envelop/types": "2.0.0",
-<<<<<<< HEAD
-    "@redwoodjs/auth": "2.1.1",
-=======
     "@redwoodjs/auth": "2.2.0",
->>>>>>> 40010637
     "@types/lodash.merge": "4.6.7",
     "@types/lodash.omitby": "4.6.7",
     "@types/uuid": "8.3.4",
