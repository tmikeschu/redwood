{
  "name": "@redwoodjs/graphql-server",
  "version": "3.5.0",
  "repository": {
    "type": "git",
    "url": "https://github.com/redwoodjs/redwood.git",
    "directory": "packages/graphql-server"
  },
  "license": "MIT",
  "main": "./dist/index.js",
  "types": "./dist/index.d.ts",
  "files": [
    "dist"
  ],
  "scripts": {
    "build": "yarn build:js && yarn build:types",
    "build:js": "babel src -d dist --extensions \".js,.ts,.tsx\"",
    "build:types": "tsc --build --verbose",
    "build:watch": "nodemon --watch src --ext \"js,ts,tsx\" --ignore dist --exec \"yarn build\"",
    "prepublishOnly": "NODE_ENV=production yarn build",
    "test": "jest src",
    "test:watch": "yarn test --watch"
  },
  "dependencies": {
    "@babel/runtime-corejs3": "7.20.1",
    "@envelop/depth-limit": "1.8.0",
    "@envelop/disable-introspection": "3.6.0",
    "@envelop/filter-operation-type": "3.6.0",
    "@envelop/parser-cache": "4.7.0",
    "@envelop/validation-cache": "4.7.0",
    "@graphql-tools/merge": "8.3.6",
    "@graphql-tools/schema": "8.5.1",
    "@graphql-tools/utils": "8.12.0",
    "@graphql-yoga/common": "2.12.12",
    "@prisma/client": "4.6.1",
<<<<<<< HEAD
    "@redwoodjs/api": "3.4.0",
    "core-js": "3.26.1",
=======
    "@redwoodjs/api": "3.5.0",
    "core-js": "3.26.0",
>>>>>>> ebc02201
    "cross-undici-fetch": "0.4.14",
    "graphql": "16.6.0",
    "graphql-scalars": "1.20.1",
    "graphql-tag": "2.12.6",
    "lodash.merge": "4.6.2",
    "lodash.omitby": "4.6.0",
    "uuid": "9.0.0"
  },
  "devDependencies": {
    "@babel/cli": "7.19.3",
    "@babel/core": "7.20.2",
    "@envelop/testing": "4.6.0",
    "@envelop/types": "2.4.0",
    "@redwoodjs/auth": "3.5.0",
    "@types/lodash.merge": "4.6.7",
    "@types/lodash.omitby": "4.6.7",
    "@types/uuid": "8.3.4",
    "aws-lambda": "1.0.7",
    "jest": "29.3.1",
    "typescript": "4.7.4"
  },
  "gitHead": "3905ed045508b861b495f8d5630d76c7a157d8f1"
}<|MERGE_RESOLUTION|>--- conflicted
+++ resolved
@@ -33,13 +33,8 @@
     "@graphql-tools/utils": "8.12.0",
     "@graphql-yoga/common": "2.12.12",
     "@prisma/client": "4.6.1",
-<<<<<<< HEAD
-    "@redwoodjs/api": "3.4.0",
+    "@redwoodjs/api": "3.5.0",
     "core-js": "3.26.1",
-=======
-    "@redwoodjs/api": "3.5.0",
-    "core-js": "3.26.0",
->>>>>>> ebc02201
     "cross-undici-fetch": "0.4.14",
     "graphql": "16.6.0",
     "graphql-scalars": "1.20.1",
