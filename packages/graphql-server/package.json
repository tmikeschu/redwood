{
  "name": "@redwoodjs/graphql-server",
  "version": "6.0.6",
  "repository": {
    "type": "git",
    "url": "https://github.com/redwoodjs/redwood.git",
    "directory": "packages/graphql-server"
  },
  "license": "MIT",
  "main": "./dist/index.js",
  "types": "./dist/index.d.ts",
  "files": [
    "dist"
  ],
  "scripts": {
    "build": "yarn build:js && yarn build:types",
    "build:js": "babel src -d dist --extensions \".js,.jsx,.ts,.tsx\"",
    "build:types": "tsc --build --verbose",
    "build:watch": "nodemon --watch src --ext \"js,jsx,ts,tsx\" --ignore dist --exec \"yarn build\"",
    "prepublishOnly": "NODE_ENV=production yarn build",
    "test": "jest src",
    "test:watch": "yarn test --watch"
  },
  "dependencies": {
    "@babel/runtime-corejs3": "7.22.6",
    "@envelop/core": "4.0.0",
    "@envelop/depth-limit": "3.0.0",
    "@envelop/disable-introspection": "5.0.0",
    "@envelop/filter-operation-type": "5.0.0",
    "@envelop/on-resolve": "3.0.0",
    "@escape.tech/graphql-armor": "2.2.0",
    "@graphql-tools/merge": "9.0.0",
    "@graphql-tools/schema": "10.0.0",
    "@graphql-tools/utils": "10.0.1",
    "@opentelemetry/api": "1.4.1",
<<<<<<< HEAD
    "@redwoodjs/api": "6.0.5",
=======
    "@redwoodjs/api": "6.0.6",
>>>>>>> 53a0987d
    "core-js": "3.31.1",
    "graphql": "16.7.1",
    "graphql-scalars": "1.22.2",
    "graphql-tag": "2.12.6",
    "graphql-yoga": "4.0.2",
    "lodash": "4.17.21",
    "uuid": "9.0.0"
  },
  "devDependencies": {
    "@babel/cli": "7.22.9",
    "@babel/core": "7.22.9",
    "@envelop/testing": "6.0.0",
    "@envelop/types": "4.0.0",
<<<<<<< HEAD
    "@redwoodjs/project-config": "6.0.5",
    "@redwoodjs/realtime": "6.0.5",
=======
    "@redwoodjs/project-config": "6.0.6",
    "@redwoodjs/realtime": "6.0.6",
>>>>>>> 53a0987d
    "@types/jsonwebtoken": "9.0.2",
    "@types/lodash": "4.14.195",
    "@types/uuid": "9.0.2",
    "@whatwg-node/fetch": "0.9.9",
    "aws-lambda": "1.0.7",
    "jest": "29.6.1",
    "jsonwebtoken": "9.0.0",
    "typescript": "5.1.6"
  },
  "gitHead": "3905ed045508b861b495f8d5630d76c7a157d8f1"
}<|MERGE_RESOLUTION|>--- conflicted
+++ resolved
@@ -33,11 +33,7 @@
     "@graphql-tools/schema": "10.0.0",
     "@graphql-tools/utils": "10.0.1",
     "@opentelemetry/api": "1.4.1",
-<<<<<<< HEAD
-    "@redwoodjs/api": "6.0.5",
-=======
     "@redwoodjs/api": "6.0.6",
->>>>>>> 53a0987d
     "core-js": "3.31.1",
     "graphql": "16.7.1",
     "graphql-scalars": "1.22.2",
@@ -51,13 +47,8 @@
     "@babel/core": "7.22.9",
     "@envelop/testing": "6.0.0",
     "@envelop/types": "4.0.0",
-<<<<<<< HEAD
-    "@redwoodjs/project-config": "6.0.5",
-    "@redwoodjs/realtime": "6.0.5",
-=======
     "@redwoodjs/project-config": "6.0.6",
     "@redwoodjs/realtime": "6.0.6",
->>>>>>> 53a0987d
     "@types/jsonwebtoken": "9.0.2",
     "@types/lodash": "4.14.195",
     "@types/uuid": "9.0.2",
