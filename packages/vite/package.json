{
  "name": "@redwoodjs/vite",
  "version": "5.2.4",
  "description": "Vite configuration package for Redwood",
  "repository": {
    "type": "git",
    "url": "https://github.com/redwoodjs/redwood.git",
    "directory": "packages/vite"
  },
  "license": "MIT",
  "files": [
    "dist"
  ],
  "main": "dist/index.js",
  "bin": {
    "rw-vite-dev": "./bins/rw-vite-dev.mjs",
    "vite": "./bins/vite.mjs"
  },
  "scripts": {
    "build": "yarn build:js && yarn build:types",
    "build:js": "babel src -d dist --extensions \".js,.ts,.tsx\"",
    "build:types": "tsc --build --verbose",
    "test": "yarn test:node && echo",
    "test:node": "glob './src/**/__tests__/*.test.mts' --cmd='node --loader tsx --no-warnings --test'",
    "test:watch": "glob './src/**/__tests__/*.test.mts' --cmd='node --loader tsx --no-warnings --test --watch'"
  },
  "dependencies": {
<<<<<<< HEAD
    "@babel/runtime-corejs3": "7.22.3",
    "@redwoodjs/internal": "5.2.3",
    "@redwoodjs/project-config": "5.2.3",
=======
    "@babel/runtime-corejs3": "7.21.5",
    "@redwoodjs/internal": "5.2.4",
    "@redwoodjs/project-config": "5.2.4",
>>>>>>> 2ecc4e49
    "@vitejs/plugin-react": "4.0.0",
    "buffer": "6.0.3",
    "core-js": "3.30.2",
    "vite": "4.3.9",
    "vite-plugin-commonjs": "0.6.2",
    "vite-plugin-environment": "1.1.3",
    "vite-plugin-html": "3.2.0"
  },
  "devDependencies": {
    "@babel/cli": "7.21.5",
    "glob": "10.2.6",
    "jest": "29.5.0",
    "typescript": "5.1.3"
  },
  "gitHead": "3905ed045508b861b495f8d5630d76c7a157d8f1"
}<|MERGE_RESOLUTION|>--- conflicted
+++ resolved
@@ -25,15 +25,9 @@
     "test:watch": "glob './src/**/__tests__/*.test.mts' --cmd='node --loader tsx --no-warnings --test --watch'"
   },
   "dependencies": {
-<<<<<<< HEAD
     "@babel/runtime-corejs3": "7.22.3",
-    "@redwoodjs/internal": "5.2.3",
-    "@redwoodjs/project-config": "5.2.3",
-=======
-    "@babel/runtime-corejs3": "7.21.5",
     "@redwoodjs/internal": "5.2.4",
     "@redwoodjs/project-config": "5.2.4",
->>>>>>> 2ecc4e49
     "@vitejs/plugin-react": "4.0.0",
     "buffer": "6.0.3",
     "core-js": "3.30.2",
