{
  "name": "@redwoodjs/internal",
  "version": "3.5.0",
  "repository": {
    "type": "git",
    "url": "https://github.com/redwoodjs/redwood.git",
    "directory": "packages/internal"
  },
  "license": "MIT",
  "main": "dist/index.js",
  "types": "dist/index.d.ts",
  "bin": {
    "rw-gen": "./dist/generate/generate.js",
    "rw-gen-watch": "./dist/generate/watch.js"
  },
  "files": [
    "dist"
  ],
  "scripts": {
    "build": "yarn build:js && yarn build:types",
    "build:clean-dist": "rimraf 'dist/**/*/__tests__'",
    "build:js": "babel src -d dist --extensions \".js,.ts,.tsx\" --copy-files --no-copy-ignored && yarn build:clean-dist",
    "build:types": "tsc --build --verbose",
    "build:watch": "nodemon --watch src --ext \"js,ts,tsx\" --ignore dist --exec \"yarn build\"",
    "fix:permissions": "chmod +x dist/generate/generate.js dist/generate/watch.js",
    "prepublishOnly": "NODE_ENV=production yarn build",
    "test": "jest src",
    "test:watch": "yarn test --watch"
  },
  "dependencies": {
    "@babel/parser": "7.20.3",
    "@babel/plugin-transform-typescript": "7.20.2",
    "@babel/register": "7.18.9",
    "@babel/runtime-corejs3": "7.20.1",
    "@babel/traverse": "7.20.1",
    "@graphql-codegen/add": "3.2.1",
    "@graphql-codegen/cli": "2.13.7",
    "@graphql-codegen/core": "2.6.2",
    "@graphql-codegen/schema-ast": "2.5.1",
    "@graphql-codegen/typescript": "2.7.4",
    "@graphql-codegen/typescript-operations": "2.5.4",
    "@graphql-codegen/typescript-react-apollo": "3.3.4",
    "@graphql-codegen/typescript-resolvers": "2.7.4",
<<<<<<< HEAD
    "@redwoodjs/graphql-server": "3.4.0",
=======
    "@redwoodjs/graphql-server": "3.5.0",
>>>>>>> ebc02201
    "babel-plugin-graphql-tag": "3.3.0",
    "babel-plugin-polyfill-corejs3": "0.6.0",
    "chalk": "4.1.2",
    "core-js": "3.26.1",
    "deepmerge": "4.2.2",
    "esbuild": "0.15.13",
    "fast-glob": "3.2.12",
    "findup-sync": "5.0.0",
    "fs-extra": "10.1.0",
    "graphql": "16.6.0",
    "kill-port": "1.6.1",
    "prettier": "2.7.1",
    "rimraf": "3.0.2",
    "string-env-interpolation": "1.0.1",
    "systeminformation": "5.12.14",
    "terminal-link": "2.1.1",
    "toml": "3.0.0",
    "typescript": "4.7.4"
  },
  "devDependencies": {
    "@babel/cli": "7.19.3",
    "@babel/core": "7.20.2",
    "@types/babel-plugin-tester": "9.0.5",
    "@types/babel__core": "7.1.19",
    "@types/findup-sync": "4.0.2",
    "@types/fs-extra": "9.0.13",
    "@types/rimraf": "3.0.2",
    "babel-plugin-tester": "10.1.0",
    "graphql-tag": "2.12.6",
    "jest": "29.3.1"
  },
  "gitHead": "3905ed045508b861b495f8d5630d76c7a157d8f1"
}<|MERGE_RESOLUTION|>--- conflicted
+++ resolved
@@ -41,11 +41,7 @@
     "@graphql-codegen/typescript-operations": "2.5.4",
     "@graphql-codegen/typescript-react-apollo": "3.3.4",
     "@graphql-codegen/typescript-resolvers": "2.7.4",
-<<<<<<< HEAD
-    "@redwoodjs/graphql-server": "3.4.0",
-=======
     "@redwoodjs/graphql-server": "3.5.0",
->>>>>>> ebc02201
     "babel-plugin-graphql-tag": "3.3.0",
     "babel-plugin-polyfill-corejs3": "0.6.0",
     "chalk": "4.1.2",
