--- conflicted
+++ resolved
@@ -1,10 +1,6 @@
 {
   "name": "@redwoodjs/codemods",
-<<<<<<< HEAD
-  "version": "4.0.1",
-=======
   "version": "4.1.0",
->>>>>>> 95521594
   "description": "Codemods to ease upgrading a RedwoodJS Project",
   "repository": {
     "type": "git",
