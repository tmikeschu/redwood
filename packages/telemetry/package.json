{
  "name": "@redwoodjs/telemetry",
  "version": "5.3.0",
  "repository": {
    "type": "git",
    "url": "https://github.com/redwoodjs/redwood.git",
    "directory": "packages/telemetry"
  },
  "license": "MIT",
  "main": "./dist/index.js",
  "types": "./dist/index.d.ts",
  "files": [
    "dist"
  ],
  "scripts": {
    "build": "yarn build:js",
    "build:js": "babel src -d dist --extensions \".js,.ts,.tsx\"",
    "build:watch": "nodemon --watch src --ext \"js,ts,tsx\" --ignore dist --exec \"yarn build\"",
    "prepublishOnly": "NODE_ENV=production yarn build",
    "test": "jest src",
    "test:watch": "yarn test --watch"
  },
  "jest": {
    "testPathIgnorePatterns": [
      "/dist/"
    ]
  },
  "dependencies": {
    "@babel/runtime-corejs3": "7.22.3",
<<<<<<< HEAD
    "@redwoodjs/project-config": "5.2.4",
    "@redwoodjs/structure": "5.2.4",
    "@whatwg-node/fetch": "0.9.4",
=======
    "@redwoodjs/project-config": "5.3.0",
    "@redwoodjs/structure": "5.3.0",
    "@whatwg-node/fetch": "0.9.3",
>>>>>>> 5d0318ac
    "ci-info": "3.8.0",
    "core-js": "3.30.2",
    "envinfo": "7.8.1",
    "systeminformation": "5.18.2",
    "uuid": "9.0.0",
    "yargs": "17.7.2"
  },
  "devDependencies": {
    "@babel/cli": "7.21.5",
    "@babel/core": "7.22.1",
    "@types/envinfo": "7.8.1",
    "@types/uuid": "9.0.2",
    "@types/yargs": "17.0.24",
    "jest": "29.5.0"
  },
  "gitHead": "3905ed045508b861b495f8d5630d76c7a157d8f1"
}<|MERGE_RESOLUTION|>--- conflicted
+++ resolved
@@ -27,15 +27,9 @@
   },
   "dependencies": {
     "@babel/runtime-corejs3": "7.22.3",
-<<<<<<< HEAD
-    "@redwoodjs/project-config": "5.2.4",
-    "@redwoodjs/structure": "5.2.4",
-    "@whatwg-node/fetch": "0.9.4",
-=======
     "@redwoodjs/project-config": "5.3.0",
     "@redwoodjs/structure": "5.3.0",
-    "@whatwg-node/fetch": "0.9.3",
->>>>>>> 5d0318ac
+    "@whatwg-node/fetch": "0.9.4",
     "ci-info": "3.8.0",
     "core-js": "3.30.2",
     "envinfo": "7.8.1",
