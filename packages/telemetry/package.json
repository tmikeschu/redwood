--- conflicted
+++ resolved
@@ -26,17 +26,10 @@
     ]
   },
   "dependencies": {
-<<<<<<< HEAD
     "@babel/runtime-corejs3": "7.20.6",
-    "@redwoodjs/internal": "3.6.0",
-    "@redwoodjs/structure": "3.6.0",
-    "ci-info": "3.7.0",
-=======
-    "@babel/runtime-corejs3": "7.20.1",
     "@redwoodjs/internal": "3.6.1",
     "@redwoodjs/structure": "3.6.1",
-    "ci-info": "3.5.0",
->>>>>>> 8baa92c2
+    "ci-info": "3.7.0",
     "core-js": "3.26.1",
     "cross-undici-fetch": "0.4.14",
     "envinfo": "7.8.1",
