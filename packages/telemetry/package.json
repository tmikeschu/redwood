{
  "name": "@redwoodjs/telemetry",
  "version": "3.2.1",
  "repository": {
    "type": "git",
    "url": "https://github.com/redwoodjs/redwood.git",
    "directory": "packages/telemetry"
  },
  "license": "MIT",
  "main": "./dist/index.js",
  "types": "./dist/index.d.ts",
  "files": [
    "dist"
  ],
  "scripts": {
    "build": "yarn build:js",
    "build:js": "babel src -d dist --extensions \".js,.ts,.tsx\"",
    "build:watch": "nodemon --watch src --ext \"js,ts,tsx\" --ignore dist --exec \"yarn build\"",
    "prepublishOnly": "NODE_ENV=production yarn build",
    "test": "jest src",
    "test:watch": "yarn test --watch"
  },
  "jest": {
    "testPathIgnorePatterns": [
      "/dist/"
    ]
  },
  "dependencies": {
<<<<<<< HEAD
    "@babel/runtime-corejs3": "7.19.4",
    "@redwoodjs/internal": "3.2.0",
    "@redwoodjs/structure": "3.2.0",
    "ci-info": "3.5.0",
=======
    "@babel/runtime-corejs3": "7.19.1",
    "@redwoodjs/internal": "3.2.1",
    "@redwoodjs/structure": "3.2.1",
    "ci-info": "3.3.2",
>>>>>>> 5385a7b3
    "core-js": "3.25.5",
    "cross-undici-fetch": "0.4.14",
    "envinfo": "7.8.1",
    "systeminformation": "5.12.6",
    "uuid": "9.0.0",
    "yargs": "17.6.0"
  },
  "devDependencies": {
    "@babel/cli": "7.19.3",
    "@babel/core": "7.19.3",
    "@types/envinfo": "7.8.1",
    "@types/uuid": "8.3.4",
    "@types/yargs": "17.0.13",
    "jest": "29.1.2"
  },
  "gitHead": "3905ed045508b861b495f8d5630d76c7a157d8f1"
}<|MERGE_RESOLUTION|>--- conflicted
+++ resolved
@@ -26,17 +26,10 @@
     ]
   },
   "dependencies": {
-<<<<<<< HEAD
     "@babel/runtime-corejs3": "7.19.4",
-    "@redwoodjs/internal": "3.2.0",
-    "@redwoodjs/structure": "3.2.0",
-    "ci-info": "3.5.0",
-=======
-    "@babel/runtime-corejs3": "7.19.1",
     "@redwoodjs/internal": "3.2.1",
     "@redwoodjs/structure": "3.2.1",
-    "ci-info": "3.3.2",
->>>>>>> 5385a7b3
+    "ci-info": "3.5.0",
     "core-js": "3.25.5",
     "cross-undici-fetch": "0.4.14",
     "envinfo": "7.8.1",
