{
  "name": "@redwoodjs/telemetry",
  "version": "5.0.6",
  "repository": {
    "type": "git",
    "url": "https://github.com/redwoodjs/redwood.git",
    "directory": "packages/telemetry"
  },
  "license": "MIT",
  "main": "./dist/index.js",
  "types": "./dist/index.d.ts",
  "files": [
    "dist"
  ],
  "scripts": {
    "build": "yarn build:js",
    "build:js": "babel src -d dist --extensions \".js,.ts,.tsx\"",
    "build:watch": "nodemon --watch src --ext \"js,ts,tsx\" --ignore dist --exec \"yarn build\"",
    "prepublishOnly": "NODE_ENV=production yarn build",
    "test": "jest src",
    "test:watch": "yarn test --watch"
  },
  "jest": {
    "testPathIgnorePatterns": [
      "/dist/"
    ]
  },
  "dependencies": {
<<<<<<< HEAD
    "@babel/runtime-corejs3": "7.21.5",
    "@redwoodjs/project-config": "5.0.5",
    "@redwoodjs/structure": "5.0.5",
=======
    "@babel/runtime-corejs3": "7.21.0",
    "@redwoodjs/project-config": "5.0.6",
    "@redwoodjs/structure": "5.0.6",
>>>>>>> 5624eda9
    "@whatwg-node/fetch": "0.8.8",
    "ci-info": "3.8.0",
    "core-js": "3.30.1",
    "envinfo": "7.8.1",
    "systeminformation": "5.17.12",
    "uuid": "9.0.0",
    "yargs": "17.7.2"
  },
  "devDependencies": {
    "@babel/cli": "7.21.5",
    "@babel/core": "7.21.8",
    "@types/envinfo": "7.8.1",
    "@types/uuid": "9.0.1",
    "@types/yargs": "17.0.24",
    "jest": "29.5.0"
  },
  "gitHead": "3905ed045508b861b495f8d5630d76c7a157d8f1"
}<|MERGE_RESOLUTION|>--- conflicted
+++ resolved
@@ -26,15 +26,9 @@
     ]
   },
   "dependencies": {
-<<<<<<< HEAD
     "@babel/runtime-corejs3": "7.21.5",
-    "@redwoodjs/project-config": "5.0.5",
-    "@redwoodjs/structure": "5.0.5",
-=======
-    "@babel/runtime-corejs3": "7.21.0",
     "@redwoodjs/project-config": "5.0.6",
     "@redwoodjs/structure": "5.0.6",
->>>>>>> 5624eda9
     "@whatwg-node/fetch": "0.8.8",
     "ci-info": "3.8.0",
     "core-js": "3.30.1",
