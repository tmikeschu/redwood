{
  "name": "@redwoodjs/telemetry",
  "version": "6.2.1",
  "repository": {
    "type": "git",
    "url": "https://github.com/redwoodjs/redwood.git",
    "directory": "packages/telemetry"
  },
  "license": "MIT",
  "main": "./dist/index.js",
  "types": "./dist/index.d.ts",
  "files": [
    "dist"
  ],
  "scripts": {
    "build": "yarn build:js",
    "build:js": "babel src -d dist --extensions \".js,.jsx,.ts,.tsx\"",
    "build:watch": "nodemon --watch src --ext \"js,jsx,ts,tsx\" --ignore dist --exec \"yarn build\"",
    "prepublishOnly": "NODE_ENV=production yarn build",
    "test": "jest src",
    "test:watch": "yarn test --watch"
  },
  "jest": {
    "testPathIgnorePatterns": [
      "/dist/"
    ]
  },
  "dependencies": {
    "@babel/runtime-corejs3": "7.22.15",
<<<<<<< HEAD
    "@redwoodjs/project-config": "6.2.0",
    "@redwoodjs/structure": "6.2.0",
=======
    "@redwoodjs/project-config": "6.2.1",
    "@redwoodjs/structure": "6.2.1",
>>>>>>> 5ee3c56c
    "@whatwg-node/fetch": "0.9.9",
    "ci-info": "3.8.0",
    "core-js": "3.32.2",
    "envinfo": "7.9.0",
    "systeminformation": "5.18.5",
    "uuid": "9.0.0",
    "yargs": "17.7.2"
  },
  "devDependencies": {
    "@babel/cli": "7.22.15",
    "@babel/core": "7.22.17",
    "@types/envinfo": "7.8.1",
    "@types/uuid": "9.0.2",
    "@types/yargs": "17.0.24",
    "jest": "29.6.4"
  },
  "gitHead": "3905ed045508b861b495f8d5630d76c7a157d8f1"
}<|MERGE_RESOLUTION|>--- conflicted
+++ resolved
@@ -27,13 +27,8 @@
   },
   "dependencies": {
     "@babel/runtime-corejs3": "7.22.15",
-<<<<<<< HEAD
-    "@redwoodjs/project-config": "6.2.0",
-    "@redwoodjs/structure": "6.2.0",
-=======
     "@redwoodjs/project-config": "6.2.1",
     "@redwoodjs/structure": "6.2.1",
->>>>>>> 5ee3c56c
     "@whatwg-node/fetch": "0.9.9",
     "ci-info": "3.8.0",
     "core-js": "3.32.2",
