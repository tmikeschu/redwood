--- conflicted
+++ resolved
@@ -24,13 +24,8 @@
   "dependencies": {
     "@babel/runtime-corejs3": "7.21.0",
     "@reach/skip-nav": "0.18.0",
-<<<<<<< HEAD
-    "@redwoodjs/auth": "4.2.1",
+    "@redwoodjs/auth": "4.2.2",
     "core-js": "3.29.0"
-=======
-    "@redwoodjs/auth": "4.2.2",
-    "core-js": "3.28.0"
->>>>>>> 0c754c8a
   },
   "devDependencies": {
     "@babel/cli": "7.21.0",
