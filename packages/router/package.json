{
  "name": "@redwoodjs/router",
<<<<<<< HEAD
  "version": "1.0.0-rc.4",
  "files": [
    "dist"
  ],
  "main": "dist/index.js",
  "types": "dist/index.d.ts",
  "license": "MIT",
  "dependencies": {
    "@reach/skip-nav": "0.16.0",
    "@redwoodjs/auth": "1.0.0-rc.4",
    "core-js": "3.19.1",
    "lodash.isequal": "4.5.0"
  },
=======
  "version": "0.48.0",
>>>>>>> aeb7b538
  "repository": {
    "type": "git",
    "url": "https://github.com/redwoodjs/redwood.git",
    "directory": "packages/router"
  },
  "license": "MIT",
  "main": "dist/index.js",
  "types": "dist/index.d.ts",
  "files": [
    "dist"
  ],
  "scripts": {
    "build": "yarn build:js && yarn build:types",
    "build:js": "babel src -d dist --extensions \".js,.ts,.tsx\"",
    "build:types": "tsc --build --verbose",
    "build:watch": "nodemon --watch src --ext \"js,ts,tsx\" --ignore dist --exec \"yarn build\"",
    "prepublishOnly": "NODE_ENV=production yarn build",
    "test": "jest src",
    "test:watch": "yarn test --watch"
  },
  "dependencies": {
    "@reach/skip-nav": "0.16.0",
    "@redwoodjs/auth": "0.48.0",
    "core-js": "3.21.1",
    "lodash.isequal": "4.5.0"
  },
  "devDependencies": {
    "@babel/cli": "7.16.7",
    "@babel/core": "7.16.7",
    "@types/lodash.isequal": "4.5.5",
    "jest": "27.5.1",
    "prop-types": "15.8.1",
    "react": "17.0.2",
    "react-dom": "17.0.2",
    "typescript": "4.6.2"
  },
  "gitHead": "3905ed045508b861b495f8d5630d76c7a157d8f1"
}<|MERGE_RESOLUTION|>--- conflicted
+++ resolved
@@ -1,22 +1,6 @@
 {
   "name": "@redwoodjs/router",
-<<<<<<< HEAD
-  "version": "1.0.0-rc.4",
-  "files": [
-    "dist"
-  ],
-  "main": "dist/index.js",
-  "types": "dist/index.d.ts",
-  "license": "MIT",
-  "dependencies": {
-    "@reach/skip-nav": "0.16.0",
-    "@redwoodjs/auth": "1.0.0-rc.4",
-    "core-js": "3.19.1",
-    "lodash.isequal": "4.5.0"
-  },
-=======
   "version": "0.48.0",
->>>>>>> aeb7b538
   "repository": {
     "type": "git",
     "url": "https://github.com/redwoodjs/redwood.git",
