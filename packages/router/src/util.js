/** Create a React Context with the given name. */
const createNamedContext = (name, defaultValue) => {
  const Ctx = React.createContext(defaultValue)
  Ctx.displayName = name
  return Ctx
}

<<<<<<< HEAD
/**
 * Get param name and type transform for a route
 *
 *    '/blog/{year}/{month}/{day:Int}' => [['year'], ['month'], ['day', 'Int']]
 */
const paramsForType = (route) => {
=======
// Get param name and type tranform for a route
//
// '/blog/{year}/{month}/{day:Int}' => [['year'], ['month'], ['day', 'Int']]
const paramsForRoute = (route) => {
>>>>>>> bf60171c
  // Match the strings between `{` and `}`.
  const params = [...route.matchAll(/\{([^}]+)\}/g)]
  return params
    .map((match) => match[1])
    .map((match) => {
      return match.split(':')
    })
}

/** Definitions of the core param types. */
const coreParamTypes = {
  Int: {
    constraint: /\d+/,
    transform: Number,
  },
}

/**
 * Determine if the given route is a match for the given pathname. If so,
 * extract any named params and return them in an object.
 *
 * route         - The route path as specified in the <Route path={...} />
 * pathname      - The pathname from the window.location.
 * allParamTypes - The object containing all param type definitions.
 *
 * Examples:
 *
 *    matchPath('/blog/{year}/{month}/{day}', '/blog/2019/12/07')
 *    => { match: true, params: { year: '2019', month: '12', day: '07' }}
 *
 *    matchPath('/about', '/')
 *    => { match: false }
 *
 *    matchPath('/post/{id:Int}', '/post/7')
 *    => { match: true, params: { id: 7 }}
 */
const matchPath = (route, pathname, paramTypes) => {
  // Get the names and the transform types for the given route.
  const routeParams = paramsForRoute(route)
  const allParamTypes = { ...coreParamTypes, ...paramTypes }
  let typeConstrainedRoute = route

  // Map all params from the route to their type constraint regex to create a "type-constrained route" regexp
  for (const [name, type] of routeParams) {
    let typeRegex = '[^/]+'
    const constraint = type && allParamTypes[type].constraint

    if (constraint) {
      // Get the type
      typeRegex = constraint.toString() || '/[^/]+/'
      typeRegex = typeRegex.substring(1, typeRegex.length - 1)
    }

    typeConstrainedRoute = typeConstrainedRoute.replace(
      type ? `{${name}:${type}}` : `{${name}}`,
      `(${typeRegex})`
    )
  }

  // Does the `pathname` match the route?
  const matches = [...pathname.matchAll(`^${typeConstrainedRoute}$`)]

  if (matches.length === 0) {
    return { match: false }
  }

  // Map extracted values to their param name, casting the value if needed
  const providedParams = matches[0].slice(1)
  const params = providedParams.reduce((acc, value, index) => {
    const [name, transformName] = routeParams[index]
    const typeInfo = allParamTypes[transformName]

    if (typeInfo && typeof typeInfo.transform === 'function') {
      value = typeInfo.transform(value)
    }

    return {
      ...acc,
      [name]: value,
    }
  }, {})

  return { match: true, params }
}

/**
 * Parse the given search string into key/value pairs and return them in an
 * object.
 *
 * Examples:
 *
 *    parseSearch('?key1=val1&key2=val2')
 *    => { key1: 'val1', key2: 'val2' }
 *
 * @fixme
 * This utility ignores keys with multiple values such as `?foo=1&foo=2`.
 */
const parseSearch = (search) => {
  const searchParams = new URLSearchParams(search);

  return [...searchParams.keys()].reduce((params, key) => ({
    ...params,
    [key]: searchParams.get(key)
  }), {});
}

/**
 * Validate a path to make sure it follows the router's rules. If any problems
 * are found, a descriptive Error will be thrown, as problems with routes are
 * critical enough to be considered fatal.
 */
const validatePath = (path) => {
  // Check that path begins with a slash.
  if (!path.startsWith('/')) {
    throw new Error('Route path does not begin with a slash: "' + path + '"')
  }

  // Check for duplicate named params.
  const matches = path.matchAll(/\{([^}]+)\}/g)
  let memo = {}
  for (const match of matches) {
    const param = match[0]
    if (memo[param]) {
      throw new Error('Route path contains duplicate parameter: "' + path + '"')
    } else {
      memo[match[0]] = true
    }
  }
}

/**
 * Take a given route path and replace any named parameters with those in the
 * given args object. Any extra params not used in the path will be appended
 * as key=value pairs in the search part.
 *
 * Examples:
 *
 *     replaceParams('/tags/{tag}', { tag: 'code', extra: 'foo' })
 *     => '/tags/code?extra=foo
 */
const replaceParams = (path, args = {}) => {
  // Split the path apart and replace named parameters with those sent in,
  // then join it back together.
  const parts = path.split('/')
  let newPath = parts
    .map((part) => {
      if (part[0] === '{' && part[part.length - 1] === '}') {
        const paramSpec = part.substr(1, part.length - 2)
        const paramName = paramSpec.split(':')[0]
        const arg = args[paramName]
        if (arg) {
          delete args[paramName]
          return arg
        }
      }
      return part
    })
    .join('/')

  // Prepare any unnamed params to be be appended as search params.
  const queryParams = []
  Object.keys(args).forEach((key) => {
    queryParams.push(`${key}=${args[key]}`)
  })

  // Append any unnamed params as search params.
  if (queryParams.length) {
    newPath += `?${queryParams.join('&')}`
  }

  return newPath
}

export {
  createNamedContext,
  matchPath,
  parseSearch,
  validatePath,
  replaceParams,
}<|MERGE_RESOLUTION|>--- conflicted
+++ resolved
@@ -5,19 +5,12 @@
   return Ctx
 }
 
-<<<<<<< HEAD
 /**
  * Get param name and type transform for a route
  *
  *    '/blog/{year}/{month}/{day:Int}' => [['year'], ['month'], ['day', 'Int']]
  */
-const paramsForType = (route) => {
-=======
-// Get param name and type tranform for a route
-//
-// '/blog/{year}/{month}/{day:Int}' => [['year'], ['month'], ['day', 'Int']]
 const paramsForRoute = (route) => {
->>>>>>> bf60171c
   // Match the strings between `{` and `}`.
   const params = [...route.matchAll(/\{([^}]+)\}/g)]
   return params
@@ -116,12 +109,15 @@
  * This utility ignores keys with multiple values such as `?foo=1&foo=2`.
  */
 const parseSearch = (search) => {
-  const searchParams = new URLSearchParams(search);
+  const searchParams = new URLSearchParams(search)
 
-  return [...searchParams.keys()].reduce((params, key) => ({
-    ...params,
-    [key]: searchParams.get(key)
-  }), {});
+  return [...searchParams.keys()].reduce(
+    (params, key) => ({
+      ...params,
+      [key]: searchParams.get(key),
+    }),
+    {}
+  )
 }
 
 /**
