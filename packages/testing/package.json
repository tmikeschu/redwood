--- conflicted
+++ resolved
@@ -1,10 +1,6 @@
 {
   "name": "@redwoodjs/testing",
-<<<<<<< HEAD
-  "version": "1.0.0-rc.6",
-=======
   "version": "0.50.0",
->>>>>>> 2515fba1
   "description": "Tools, wrappers and configuration for testing a Redwood project.",
   "repository": {
     "type": "git",
@@ -30,19 +26,11 @@
     "test:watch": "yarn test --watch"
   },
   "dependencies": {
-<<<<<<< HEAD
-    "@redwoodjs/auth": "1.0.0-rc.6",
-    "@redwoodjs/graphql-server": "1.0.0-rc.6",
-    "@redwoodjs/internal": "1.0.0-rc.6",
-    "@redwoodjs/router": "1.0.0-rc.6",
-    "@redwoodjs/web": "1.0.0-rc.6",
-=======
     "@redwoodjs/auth": "0.50.0",
     "@redwoodjs/graphql-server": "0.50.0",
     "@redwoodjs/internal": "0.50.0",
     "@redwoodjs/router": "0.50.0",
     "@redwoodjs/web": "0.50.0",
->>>>>>> 2515fba1
     "@storybook/addon-a11y": "6.4.19",
     "@storybook/builder-webpack5": "6.4.19",
     "@storybook/manager-webpack5": "6.4.19",
