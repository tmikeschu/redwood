{
  "name": "@redwoodjs/mailer-handler-nodemailer",
  "version": "6.2.2",
  "repository": {
    "type": "git",
    "url": "https://github.com/redwoodjs/redwood.git",
    "directory": "packages/mailer/handlers/nodemailer"
  },
  "license": "MIT",
  "main": "./dist/index.js",
  "types": "./dist/index.d.ts",
  "files": [
    "dist"
  ],
  "scripts": {
    "build": "yarn node ./build.mjs && yarn build:types",
    "build:types": "tsc --build --verbose",
    "build:watch": "nodemon --watch src --ext \"js,jsx,ts,tsx\" --ignore dist --exec \"yarn build\"",
    "prepublishOnly": "NODE_ENV=production yarn build"
  },
  "jest": {
    "testPathIgnorePatterns": [
      "/dist/"
    ]
  },
  "dependencies": {
<<<<<<< HEAD
    "@redwoodjs/mailer-core": "6.2.1",
    "nodemailer": "6.9.5"
=======
    "@redwoodjs/mailer-core": "6.2.2",
    "nodemailer": "6.9.4"
>>>>>>> b1fea35f
  },
  "devDependencies": {
    "@types/nodemailer": "6",
    "esbuild": "0.18.19",
    "fast-glob": "3.3.1",
    "typescript": "5.2.2"
  },
  "gitHead": "3905ed045508b861b495f8d5630d76c7a157d8f1"
}<|MERGE_RESOLUTION|>--- conflicted
+++ resolved
@@ -24,13 +24,8 @@
     ]
   },
   "dependencies": {
-<<<<<<< HEAD
-    "@redwoodjs/mailer-core": "6.2.1",
+    "@redwoodjs/mailer-core": "6.2.2",
     "nodemailer": "6.9.5"
-=======
-    "@redwoodjs/mailer-core": "6.2.2",
-    "nodemailer": "6.9.4"
->>>>>>> b1fea35f
   },
   "devDependencies": {
     "@types/nodemailer": "6",
