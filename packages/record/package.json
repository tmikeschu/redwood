{
  "name": "@redwoodjs/record",
  "version": "6.0.4",
  "repository": {
    "type": "git",
    "url": "https://github.com/redwoodjs/redwood.git",
    "directory": "packages/record"
  },
  "license": "MIT",
  "main": "./dist/index.js",
  "types": "./dist/index.d.ts",
  "files": [
    "dist"
  ],
  "scripts": {
    "build": "yarn build:js",
    "build:js": "babel src -d dist --extensions \".js,.jsx,.ts,.tsx\"",
    "build:watch": "nodemon --watch src --ext \"js,jsx,ts,tsx\" --ignore dist --exec \"yarn build\"",
    "datamodel:parse": "node src/scripts/parse.js",
    "prepublishOnly": "NODE_ENV=production yarn build",
    "test": "jest src",
    "test:watch": "yarn test --watch"
  },
  "jest": {
    "testPathIgnorePatterns": [
      "/dist/"
    ]
  },
  "dependencies": {
    "@babel/runtime-corejs3": "7.22.6",
<<<<<<< HEAD
    "@prisma/client": "5.1.0",
    "@redwoodjs/project-config": "6.0.3",
=======
    "@prisma/client": "5.0.0",
    "@redwoodjs/project-config": "6.0.4",
>>>>>>> 3dfb61f6
    "core-js": "3.31.1"
  },
  "devDependencies": {
    "@babel/cli": "7.22.9",
    "@babel/core": "7.22.9",
    "@prisma/internals": "5.1.0",
    "esbuild": "0.18.19",
    "jest": "29.6.1"
  },
  "gitHead": "3905ed045508b861b495f8d5630d76c7a157d8f1"
}<|MERGE_RESOLUTION|>--- conflicted
+++ resolved
@@ -28,13 +28,8 @@
   },
   "dependencies": {
     "@babel/runtime-corejs3": "7.22.6",
-<<<<<<< HEAD
     "@prisma/client": "5.1.0",
-    "@redwoodjs/project-config": "6.0.3",
-=======
-    "@prisma/client": "5.0.0",
     "@redwoodjs/project-config": "6.0.4",
->>>>>>> 3dfb61f6
     "core-js": "3.31.1"
   },
   "devDependencies": {
