{
  "name": "@redwoodjs/record",
  "version": "6.0.7",
  "repository": {
    "type": "git",
    "url": "https://github.com/redwoodjs/redwood.git",
    "directory": "packages/record"
  },
  "license": "MIT",
  "main": "./dist/index.js",
  "types": "./dist/index.d.ts",
  "files": [
    "dist"
  ],
  "scripts": {
    "build": "yarn build:js",
    "build:js": "babel src -d dist --extensions \".js,.jsx,.ts,.tsx\"",
    "build:watch": "nodemon --watch src --ext \"js,jsx,ts,tsx\" --ignore dist --exec \"yarn build\"",
    "datamodel:parse": "node src/scripts/parse.js",
    "prepublishOnly": "NODE_ENV=production yarn build",
    "test": "jest src",
    "test:watch": "yarn test --watch"
  },
  "jest": {
    "testPathIgnorePatterns": [
      "/dist/"
    ]
  },
  "dependencies": {
    "@babel/runtime-corejs3": "7.22.6",
<<<<<<< HEAD
    "@prisma/client": "5.1.1",
    "@redwoodjs/project-config": "6.0.6",
    "core-js": "3.32.0"
=======
    "@prisma/client": "5.0.0",
    "@redwoodjs/project-config": "6.0.7",
    "core-js": "3.31.1"
>>>>>>> 79faf45e
  },
  "devDependencies": {
    "@babel/cli": "7.22.9",
    "@babel/core": "7.22.9",
    "@prisma/internals": "5.1.1",
    "esbuild": "0.18.19",
    "jest": "29.6.1"
  },
  "gitHead": "3905ed045508b861b495f8d5630d76c7a157d8f1"
}<|MERGE_RESOLUTION|>--- conflicted
+++ resolved
@@ -28,15 +28,9 @@
   },
   "dependencies": {
     "@babel/runtime-corejs3": "7.22.6",
-<<<<<<< HEAD
     "@prisma/client": "5.1.1",
-    "@redwoodjs/project-config": "6.0.6",
+    "@redwoodjs/project-config": "6.0.7",
     "core-js": "3.32.0"
-=======
-    "@prisma/client": "5.0.0",
-    "@redwoodjs/project-config": "6.0.7",
-    "core-js": "3.31.1"
->>>>>>> 79faf45e
   },
   "devDependencies": {
     "@babel/cli": "7.22.9",
