{
  "private": true,
  "workspaces": {
    "packages": [
      "api",
      "web",
      "packages/*"
    ]
  },
  "devDependencies": {
<<<<<<< HEAD
    "@redwoodjs/core": "1.2.1"
=======
    "@redwoodjs/core": "1.3.0"
>>>>>>> a5b61823
  },
  "eslintConfig": {
    "extends": "@redwoodjs/eslint-config",
    "root": true
  },
  "engines": {
    "node": ">=14.19 <=16.x",
    "yarn": ">=1.15"
  },
  "prisma": {
    "seed": "yarn rw exec seed"
  },
  "packageManager": "yarn@3.2.0"
}<|MERGE_RESOLUTION|>--- conflicted
+++ resolved
@@ -8,11 +8,7 @@
     ]
   },
   "devDependencies": {
-<<<<<<< HEAD
-    "@redwoodjs/core": "1.2.1"
-=======
     "@redwoodjs/core": "1.3.0"
->>>>>>> a5b61823
   },
   "eslintConfig": {
     "extends": "@redwoodjs/eslint-config",
