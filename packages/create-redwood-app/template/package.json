--- conflicted
+++ resolved
@@ -8,11 +8,7 @@
     ]
   },
   "devDependencies": {
-<<<<<<< HEAD
-    "@redwoodjs/core": "1.0.0-rc.6"
-=======
     "@redwoodjs/core": "0.50.0"
->>>>>>> 2515fba1
   },
   "eslintConfig": {
     "extends": "@redwoodjs/eslint-config",
