--- conflicted
+++ resolved
@@ -8,11 +8,7 @@
     ]
   },
   "devDependencies": {
-<<<<<<< HEAD
-    "@redwoodjs/core": "3.2.2"
-=======
     "@redwoodjs/core": "3.3.0"
->>>>>>> 9a307630
   },
   "eslintConfig": {
     "extends": "@redwoodjs/eslint-config",
