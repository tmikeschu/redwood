--- conflicted
+++ resolved
@@ -13,15 +13,9 @@
     ]
   },
   "dependencies": {
-<<<<<<< HEAD
-    "@redwoodjs/forms": "1.0.0-rc.6",
-    "@redwoodjs/router": "1.0.0-rc.6",
-    "@redwoodjs/web": "1.0.0-rc.6",
-=======
     "@redwoodjs/forms": "0.50.0",
     "@redwoodjs/router": "0.50.0",
     "@redwoodjs/web": "0.50.0",
->>>>>>> 2515fba1
     "prop-types": "15.8.1",
     "react": "17.0.2",
     "react-dom": "17.0.2"
