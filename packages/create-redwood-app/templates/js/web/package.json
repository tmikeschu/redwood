--- conflicted
+++ resolved
@@ -19,14 +19,8 @@
     "react-dom": "18.2.0"
   },
   "devDependencies": {
-<<<<<<< HEAD
-    "@types/react": "18.2.14",
-    "@types/react-dom": "18.2.6",
-    "@redwoodjs/vite": "6.3.1"
-=======
     "@redwoodjs/vite": "6.3.2",
     "@types/react": "18.2.14",
     "@types/react-dom": "18.2.6"
->>>>>>> 7e4bf2ec
   }
 }