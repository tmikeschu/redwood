{
  "name": "@redwoodjs/fastify",
  "version": "6.0.7",
  "repository": {
    "type": "git",
    "url": "https://github.com/redwoodjs/redwood.git",
    "directory": "packages/fastify"
  },
  "license": "MIT",
  "main": "./dist/index.js",
  "types": "./dist/index.d.ts",
  "files": [
    "dist"
  ],
  "scripts": {
    "build": "yarn node ./build.mjs && yarn build:types",
    "build:types": "tsc --build --verbose",
    "prepublishOnly": "NODE_ENV=production yarn build"
  },
  "dependencies": {
    "@fastify/http-proxy": "9.2.1",
<<<<<<< HEAD
    "@fastify/static": "6.11.2",
    "@fastify/url-data": "5.3.1",
    "@redwoodjs/context": "6.0.7",
=======
    "@fastify/static": "6.12.0",
    "@fastify/url-data": "5.4.0",
>>>>>>> 70c74328
    "@redwoodjs/graphql-server": "6.0.7",
    "@redwoodjs/project-config": "6.0.7",
    "ansi-colors": "4.1.3",
    "fast-glob": "3.3.2",
    "fastify": "4.23.2",
    "fastify-raw-body": "4.2.2",
    "lodash": "4.17.21",
    "qs": "6.11.2"
  },
  "devDependencies": {
    "@types/aws-lambda": "8.10.119",
    "@types/lodash": "4.14.195",
    "@types/qs": "6.9.7",
    "esbuild": "0.19.5",
    "typescript": "5.2.2"
  },
  "gitHead": "3905ed045508b861b495f8d5630d76c7a157d8f1"
}<|MERGE_RESOLUTION|>--- conflicted
+++ resolved
@@ -19,14 +19,9 @@
   },
   "dependencies": {
     "@fastify/http-proxy": "9.2.1",
-<<<<<<< HEAD
-    "@fastify/static": "6.11.2",
-    "@fastify/url-data": "5.3.1",
-    "@redwoodjs/context": "6.0.7",
-=======
     "@fastify/static": "6.12.0",
     "@fastify/url-data": "5.4.0",
->>>>>>> 70c74328
+    "@redwoodjs/context": "6.0.7",
     "@redwoodjs/graphql-server": "6.0.7",
     "@redwoodjs/project-config": "6.0.7",
     "ansi-colors": "4.1.3",
