--- conflicted
+++ resolved
@@ -13,17 +13,10 @@
     ]
   },
   "dependencies": {
-<<<<<<< HEAD
-    "@redwoodjs/auth": "2.1.1",
-    "@redwoodjs/forms": "2.1.1",
-    "@redwoodjs/router": "2.1.1",
-    "@redwoodjs/web": "2.1.1",
-=======
     "@redwoodjs/auth": "2.2.0",
     "@redwoodjs/forms": "2.2.0",
     "@redwoodjs/router": "2.2.0",
     "@redwoodjs/web": "2.2.0",
->>>>>>> 40010637
     "prop-types": "15.8.1",
     "react": "17.0.2",
     "react-dom": "17.0.2"
